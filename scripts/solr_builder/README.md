--- conflicted
+++ resolved
@@ -97,11 +97,7 @@
 # Use this:
 # sudo docker build --network=host -t olsolr:latest -f docker/Dockerfile.olsolr .
 
-<<<<<<< HEAD
-# Copy file (3min; 2020-10 dump; ol-solr0)
-=======
 # Copy file (4min; 2020-11-05 ol-solr0)
->>>>>>> b662db98
 time scp YOU@server.openjournal.foundation:/storage/openlibrary/solr/solrbuilder-2020-03-02.tar.gz ~
 
 # Restore backup file (8min; 2020-11-05 ol-solr0)
