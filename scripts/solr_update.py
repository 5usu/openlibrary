#!/usr/bin/env python

import _init_path

from urllib import urlopen, quote_plus
import simplejson, re
from time import time, sleep
from openlibrary.catalog.utils.query import withKey, set_query_host
from openlibrary.solr.update_work import update_work, solr_update, update_author, AuthorRedirect, get_work_subjects, add_field, strip_bad_char
from lxml.etree import tostring, Element
from openlibrary.api import OpenLibrary, Reference
from openlibrary.catalog.read_rc import read_rc
from openlibrary import config
import argparse
from os.path import exists
import sys

parser = argparse.ArgumentParser(description='update solr')
parser.add_argument('--server', default='openlibrary.org')
parser.add_argument('--config', default='openlibrary.yml')
parser.add_argument('--author_limit', default=1000)
parser.add_argument('--work_limit', default=1000)
parser.add_argument('--skip_user', action='append', default=[])
parser.add_argument('--only_user', action='append', default=[])
parser.add_argument('--state_file', default='solr_update')
parser.add_argument('--handle_author_merge', action='store_true')
parser.add_argument('--mins', default=5)
parser.add_argument('--only_author_merge', action='store_true')
parser.add_argument('--skip_author_merge', action='store_true')
parser.add_argument('--no_commit', action='store_true')
parser.add_argument('--no_author_updates', action='store_true')
parser.add_argument('--just_consider_authors', action='store_true')
parser.add_argument('--limit', default=None)

args = parser.parse_args()
handle_author_merge = args.handle_author_merge
only_author_merge = args.only_author_merge
skip_author_merge = args.skip_author_merge

if only_author_merge:
    handle_author_merge = True

if handle_author_merge:
    from openlibrary.catalog.works.find_works import find_title_redirects, find_works, get_books, books_query, update_works

ol = OpenLibrary("http://" + args.server)
set_query_host(args.server)
done_login = False

config_file = args.config
config.load(config_file)

solr_works = config.runtime_config["plugin_worksearch"]["solr"]
solr_subjects = config.runtime_config["plugin_worksearch"]["subject_solr"]

base = 'http://%s/openlibrary.org/log/' % config.runtime_config['infobase_server']

skip_user = set(u.lower() for u in args.skip_user)
only_user = set(u.lower() for u in args.only_user)

if 'state_dir' not in config.runtime_config:
    print 'state_dir missing from ' + config_file
    sys.exit(0)

state_file = config.runtime_config['state_dir'] + '/' + args.state_file

if exists(state_file):
    offset = open(state_file).readline()[:-1]
else:
    offset = "2010-06-01:0"

print 'start:', offset
authors_to_update = set()
works_to_update = set()
last_update = time()
author_limit = int(args.author_limit)
work_limit = int(args.work_limit)
time_limit = 60 * int(args.mins)

to_drop = set(''';/?:@&=+$,<>#%"{}|\\^[]`\n\r''')

def str_to_key(s):
    return ''.join(c if c != ' ' else '_' for c in s.lower() if c not in to_drop)

re_escape = re.compile("([%s])" % re.escape(r'+-!(){}[]^"~*?:\\'))

def subject_count(field, subject):
    key = re_escape.sub(r'\\\1', str_to_key(subject)).encode('utf-8')
<<<<<<< HEAD
    data = urlopen('http://ia331508:8983/solr/works/select?indent=on&wt=json&rows=0&q=%s_key:%s' % (field, key)).read()
    try:
        ret = simplejson.loads(data)
    except:
        print data
        return 0
=======
    data = urlopen('http://%s/solr/works/select?indent=on&wt=json&rows=0&q=%s_key:%s' % (solr_works, field, key)).read()
    ret = simplejson.loads(data)
>>>>>>> a3bc745b
    return ret['response']['numFound']

def subject_need_update(key, count):
    escape_key = quote_plus(re_escape.sub(r'\\\1', key).encode('utf-8'))

    reply = urlopen('http://%s/solr/subjects/select?indent=on&wt=json&q=key:"%s"' % (solr_subjects, escape_key)).read()

    try:
        docs = simplejson.loads(reply)['response']['docs']
    except:
        print (key, escape_key)
        print reply
        raise
    if not docs:
        return True
    assert len(docs) == 1
    return count != docs[0]['count']

def run_update():
    global authors_to_update, works_to_update
    subjects_to_update = set()
    global last_update
    print 'running update: %s works %s authors' % (len(works_to_update), len(authors_to_update))
    if works_to_update:
        requests = []
        num = 0
        total = len(works_to_update)
        for wkey in works_to_update:
            num += 1
            print 'update work: %s %d/%d' % (wkey, num, total)
            if '/' in wkey[7:]:
                print 'bad wkey:', wkey
                continue
            work_to_update = withKey(wkey)
            for attempt in range(5):
                try:
                    requests += update_work(work_to_update)
                    break
                except AuthorRedirect:
                    print 'fixing author redirect'
                    w = ol.get(wkey)
                    need_update = False
                    for a in w['authors']:
                        r = ol.get(a['author'])
                        if r['type'] == '/type/redirect':
                            a['author'] = {'key': r['location']}
                            need_update = True
                    if need_update:
                        if not done_login:
                            rc = read_rc()
                            ol.login('EdwardBot', rc['EdwardBot']) 
                        ol.save(w['key'], w, 'avoid author redirect')
            if work_to_update['type']['key'] == '/type/work' and work_to_update.get('title'):
                subjects = get_work_subjects(work_to_update)
                print subjects
                for subject_type, values in subjects.iteritems():
                    subjects_to_update.update((subject_type, v) for v in values)
                if len(requests) >= 100:
                    solr_update(requests, debug=True)
                    requests = []
    #            if num % 1000 == 0:
    #                solr_update(['<commit/>'], debug=True)
        if requests:
            solr_update(requests, debug=True)
        if not args.no_commit:
            solr_update(['<commit/>'], debug=True)
    last_update = time()
    if not args.no_author_updates and authors_to_update:
        requests = []
        for akey in authors_to_update:
            print 'update author:', `akey`
            requests += update_author(akey)
        if not args.no_commit:
            solr_update(requests + ['<commit/>'], index='authors', debug=True)
    subject_add = Element("add")
    print subjects_to_update
    for subject_type, subject_name in subjects_to_update:
        key = subject_type + '/' + subject_name
        count = subject_count(subject_type, subject_name)

        if not subject_need_update(key, count):
            print 'no updated needed:', (subject_type, subject_name, count)
            continue
        print 'updated needed:', (subject_type, subject_name, count)

        doc = Element("doc")
        add_field(doc, 'key', key)
        add_field(doc, 'name', subject_name)
        add_field(doc, 'type', subject_type)
        add_field(doc, 'count', count)
        subject_add.append(doc)

    if len(subject_add):
        print 'updating subjects'
        add_xml = tostring(subject_add).encode('utf-8')
        solr_update([add_xml, '<commit />'], debug=True, index='subjects')

    authors_to_update = set()
    works_to_update = set()
    subjects_to_update = set()
    print >> open(state_file, 'w'), offset

def process_save(key, query):
    if query:
        obj_type = query['type']['key'] if isinstance(query['type'], dict) else query['type']
        if obj_type == '/type/delete':
            print key, 'deleted'
    if key.startswith('/authors/') or key.startswith('/a/'):
        authors_to_update.add(key)
        q = {
            'type':'/type/work',
            'authors':{'author':{'key': key}},
            'limit':0,
        }
        works = None
        for attempt in range(5):
            try:
                works = ol.query(q)
                break
            except:
                sleep(10)
        if not works:
            works = ol.query(q)
        works_to_update.update(works)
        return
    elif args.just_consider_authors:
        return
    if key.startswith('/works/'):
        works_to_update.add(key)

        authors = [a['author']['key'] if isinstance(a['author'], dict) else a['author'] for a in (query.get('authors') or []) if a.get('author')]
        if query:
            authors_to_update.update(a for a in authors if a)
        return
    if (key.startswith('/books/') or key.startswith('/b/')) and query and obj_type != '/type/delete':
        if obj_type != '/type/edition':
            print 'bad type for ', key
            return
        works_to_update.update(w['key'] if isinstance(w, dict) else w for w in (query.get('works') or []))
        try:
            authors_to_update.update(a['key'] if isinstance(a, dict) else a for a in (query.get('authors') or []))
        except:
            print query
            raise

while True:
    url = base + offset
    if args.limit:
        url += '?limit=' + args.limit
    print url
    try:
        data = urlopen(url).read()
    except URLError as inst:
        if inst.args and inst.args[0].args == (111, 'Connection refused'):
            print 'make sure infogami server is working, connection refused from:'
            print url
            sys.exit(0)
        print 'url:', url
        raise
    try:
        ret = simplejson.loads(data)
    except:
        open('bad_data.json', 'w').write(data)
        raise

    offset = ret['offset']
    data = ret['data']
    print offset, len(data), '%s works %s authors' % (len(works_to_update), len(authors_to_update))
    if len(data) == 0:
        if authors_to_update or works_to_update:
            run_update()
        sleep(5)
        continue
    for i in data:
        action = i.pop('action')
        if action == 'new_account':
            continue
        author = i['data'].get('author') if 'data' in i else None
        lc_author = None
        if author:
            author = author.split('/')[-1]
            lc_author = author.lower()
            if lc_author in skip_user or (only_user and lc_author not in only_user):
                continue
        if author == 'AccountBot':
            if action not in ('save', 'save_many'):
                print action, author, key, i.keys()
                print i['data']
            assert action in ('save', 'save_many')
            continue
        if action == 'save':
            if only_author_merge:
                continue
            key = i['data'].pop('key')
            process_save(key, i['data']['query'])
        elif action == 'save_many':
            author_merge = i['data']['comment'] == 'merge authors'
            if author_merge and skip_author_merge:
                continue
            if author_merge and only_author_merge:
                continue
            if handle_author_merge and not i['data']['author'].endswith('Bot') and author_merge:
                first_redirect = i['data']['query'][0]
                assert first_redirect['type']['key'] == '/type/redirect'
                akey = first_redirect['location']
                if akey.startswith('/authors/'):
                    akey = '/a/' + akey[len('/authors/'):]
                title_redirects = find_title_redirects(akey)
                works = find_works(akey, get_books(akey, books_query(akey)), existing=title_redirects)
                updated = update_works(akey, works, do_updates=True)
                works_to_update.update(w['key'] for w in updated)
            for query in i['data']['query']:
                key = query.pop('key')
                process_save(key, query)
    since_last_update = time() - last_update
    if len(works_to_update) > work_limit or len(authors_to_update) > author_limit or since_last_update > time_limit:
        run_update()
<|MERGE_RESOLUTION|>--- conflicted
+++ resolved
@@ -1,4 +1,4 @@
-#!/usr/bin/env python
+#!/usr/bin/python
 
 import _init_path
 
@@ -86,17 +86,12 @@
 
 def subject_count(field, subject):
     key = re_escape.sub(r'\\\1', str_to_key(subject)).encode('utf-8')
-<<<<<<< HEAD
-    data = urlopen('http://ia331508:8983/solr/works/select?indent=on&wt=json&rows=0&q=%s_key:%s' % (field, key)).read()
+    data = urlopen('http://%s/solr/works/select?indent=on&wt=json&rows=0&q=%s_key:%s' % (solr_works, field, key)).read()
     try:
         ret = simplejson.loads(data)
     except:
         print data
         return 0
-=======
-    data = urlopen('http://%s/solr/works/select?indent=on&wt=json&rows=0&q=%s_key:%s' % (solr_works, field, key)).read()
-    ret = simplejson.loads(data)
->>>>>>> a3bc745b
     return ret['response']['numFound']
 
 def subject_need_update(key, count):
@@ -313,4 +308,4 @@
                 process_save(key, query)
     since_last_update = time() - last_update
     if len(works_to_update) > work_limit or len(authors_to_update) > author_limit or since_last_update > time_limit:
-        run_update()
+        run_update()