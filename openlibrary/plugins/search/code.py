--- conflicted
+++ resolved
@@ -314,11 +314,7 @@
         assert type(d)==dict
         d['key'] = d['identifier']
         for x in ['title_prefix', 'ocaid','publish_date',
-<<<<<<< HEAD
-                  'physical_format']:
-=======
                   'publishers', 'physical_format']:
->>>>>>> 474e0b17
             if x not in d:
                 d[x] = ''
 
@@ -328,11 +324,7 @@
             return a
         da, dak = dget('authors'), dget('author_keys')
         # print >> web.debug, ('da,dak',da,dak)
-<<<<<<< HEAD
         d['authors'] = list(mk_author(a,k) for a,k in zip(da,dak) if k is not None)
-=======
-        d['authors'] = map(mk_author, da, dak)
->>>>>>> 474e0b17
         return web.storage(**d)
     return map(mk_book, qresults.raw_results)
     
