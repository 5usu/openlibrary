"""Handle book cover/author photo upload.
"""

from logging import getLogger

import os
import requests
import web
<<<<<<< HEAD
from io import BytesIO
from PIL import Image as PILImage, UnidentifiedImageError
=======

>>>>>>> 65491596
from infogami.utils import delegate
from infogami.utils.view import safeint
from openlibrary import accounts
from openlibrary.plugins.upstream.models import Image
from openlibrary.plugins.upstream.utils import (
    get_coverstore_url,
    get_coverstore_public_url,
    render_template,
)

logger = getLogger("openlibrary.plugins.upstream.covers")


def setup():
    pass


class image_validator:
    def __init__(self):
        self.max_file_size = 10 * 1024 * 1024  # 10 MB
        self.allowed_extensions = {'.jpg', '.jpeg', '.gif', '.png'}

    def validate_size(self, file_data):
        file_size = len(file_data.read())
        file_data.seek(0)
        if file_size > self.max_file_size:
            raise ValueError("File size exceeds 10MB limit")

    def validate_extension(self, filename):
        file_extension = os.path.splitext(filename)[1].lower()
        if file_extension not in self.allowed_extensions:
            raise ValueError("Unsupported file extension")

    def validate_image(self, file_data):
        try:
            image = PILImage.open(file_data)
            image.verify()
            file_data.seek(0)
        except UnidentifiedImageError:
            raise ValueError("Not a valid image file")


class add_cover(delegate.page):
    path = r"(/books/OL\d+M)/add-cover"
    cover_category = "b"

    def GET(self, key):
        book = web.ctx.site.get(key)
        return render_template('covers/add', book)

    def POST(self, key):
        book = web.ctx.site.get(key)
        if not book:
            raise web.notfound("")

        user = accounts.get_current_user()
        if user and user.is_read_only():
            raise web.forbidden(message="Patron not permitted to upload images")

        i = web.input(file={}, url="")

        # remove references to field storage objects
        web.ctx.pop("_fieldstorage", None)

        data = self.upload(key, i)

        if coverid := data.get('id'):
            if isinstance(i.url, bytes):
                i.url = i.url.decode("utf-8")
            self.save(book, coverid, url=i.url)
            cover = Image(web.ctx.site, "b", coverid)
            return render_template("covers/saved", cover)
        else:
            return render_template("covers/add", book, {'url': i.url}, data)

    def upload(self, key, i):
        """Uploads a cover to coverstore and returns the response."""
        olid = key.split("/")[-1]

        if i.file is not None and hasattr(i.file, 'file'):
            file_data = i.file.file
            filename = i.file.filename

            validator = image_validator()
            try:
                validator.validate_extension(filename)
                validator.validate_size(file_data)
                validator.validate_image(file_data)
            except ValueError as e:
                return web.storage({'error': str(e)})

            data = file_data
        else:
            data = None

        if i.url and i.url.strip() == "https://":
            i.url = ""

        user = accounts.get_current_user()
        params = {
            "author": user and user.key,
            "source_url": i.url,
            "olid": olid,
            "ip": web.ctx.ip,
        }

        upload_url = f'{get_coverstore_url()}/{self.cover_category}/upload2'

        if upload_url.startswith("//"):
            upload_url = "http:" + upload_url

        try:
            files = {'data': data}
            response = requests.post(upload_url, data=params, files=files)
            return web.storage(response.json())
        except requests.HTTPError as e:
            logger.exception("Covers upload failed")
            return web.storage({'error': str(e)})

    def save(self, book, coverid, url=None):
        book.covers = [coverid] + [cover.id for cover in book.get_covers()]
        book._save(
            f'{get_coverstore_public_url()}/b/id/{coverid}-S.jpg',
            action="add-cover",
            data={"url": url},
        )


class add_work_cover(add_cover):
    path = r"(/works/OL\d+W)/add-cover"
    cover_category = "w"

    def upload(self, key, i):
        if "coverid" in i and safeint(i.coverid):
            return web.storage(id=int(i.coverid))
        else:
            return add_cover.upload(self, key, i)


class add_photo(add_cover):
    path = r"(/authors/OL\d+A)/add-photo"
    cover_category = "a"

    def save(self, author, photoid, url=None):
        author.photos = [photoid] + [photo.id for photo in author.get_photos()]
        author._save("Added new photo", action="add-photo", data={"url": url})


class manage_covers(delegate.page):
    path = r"(/books/OL\d+M)/manage-covers"

    def GET(self, key):
        book = web.ctx.site.get(key)
        if not book:
            raise web.notfound()
        return render_template("covers/manage", key, self.get_images(book))

    def get_images(self, book):
        return book.get_covers()

    def get_image(self, book):
        return book.get_cover()

    def save_images(self, book, covers):
        book.covers = covers
        book._save('Update covers')

    def POST(self, key):
        book = web.ctx.site.get(key)
        if not book:
            raise web.notfound()

        images = web.input(image=[]).image
        if '-' in images:
            images = [int(id) for id in images[: images.index('-')]]
            self.save_images(book, images)
            return render_template("covers/saved", self.get_image(book), showinfo=False)
        else:
            # ERROR
            pass


class manage_work_covers(manage_covers):
    path = r"(/works/OL\d+W)/manage-covers"


class manage_photos(manage_covers):
    path = r"(/authors/OL\d+A)/manage-photos"

    def get_images(self, author):
        return author.get_photos()

    def get_image(self, author):
        return author.get_photo()

    def save_images(self, author, photos):
        author.photos = photos
        author._save('Update photos')<|MERGE_RESOLUTION|>--- conflicted
+++ resolved
@@ -6,12 +6,9 @@
 import os
 import requests
 import web
-<<<<<<< HEAD
 from io import BytesIO
 from PIL import Image as PILImage, UnidentifiedImageError
-=======
-
->>>>>>> 65491596
+
 from infogami.utils import delegate
 from infogami.utils.view import safeint
 from openlibrary import accounts
