$def with (account)

$var title: $_("Email Verification Successful")

<div id="contentHead">
    <h1>$_("Hi, %(user)s!", user=account.displayname)</h1>
</div>
    
<div id="contentBody">
<<<<<<< HEAD
    <p>
        $ link = url("/account/login", username=account.username, redirect="/")
        $:_("Yay! Your email address has been verified. Please <a href='%(link)s'>log in to continue</a>.", link=link)
    </p>
=======
  $ link = "/account/login?redirect=/&username=" + account.username
  <p>$:_("Yay! Your email address has been verified. Please <a href='%s'>log in to continue</a>.", link)</p>
>>>>>>> 74d07f70
</div><|MERGE_RESOLUTION|>--- conflicted
+++ resolved
@@ -7,13 +7,6 @@
 </div>
     
 <div id="contentBody">
-<<<<<<< HEAD
-    <p>
-        $ link = url("/account/login", username=account.username, redirect="/")
-        $:_("Yay! Your email address has been verified. Please <a href='%(link)s'>log in to continue</a>.", link=link)
-    </p>
-=======
   $ link = "/account/login?redirect=/&username=" + account.username
   <p>$:_("Yay! Your email address has been verified. Please <a href='%s'>log in to continue</a>.", link)</p>
->>>>>>> 74d07f70
 </div>