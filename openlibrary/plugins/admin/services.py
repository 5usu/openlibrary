"""
Contains stuff needed to list services and modules run by OpenLibrary
for the admin panel
"""
from __future__ import print_function

import re
import urllib
from collections import defaultdict

from bs4 import BeautifulSoup

class Nagios(object):
    def __init__(self, url):
        try:
<<<<<<< HEAD
            self.data = BeautifulSoup(urllib.urlopen(url).read(), "lxml")
        except Exception, m:
=======
            self.data = BeautifulSoup.BeautifulSoup(urllib.urlopen(url).read())
        except Exception as m:
>>>>>>> b0c1152a
            print(m)
            self.data = None

    def get_service_status(self, service):
        "Returns the stats of the service `service`"
        if not self.data:
            return "error-api"
        # The service name is kept inside a bunch of nested nodes We
        # walk up the nodes to find the enclosing <tr> that contains
        # the service in question. A single step is not enough since
        # there are nested tables in the layout.
        service = self.data.find(text = re.compile(service))
        if service:
            service_tr = service.findParents("tr")[2]
            status_td  = service_tr.find("td", attrs = {"class" : re.compile(r"status(OK|RECOVERY|UNKNOWN|WARNING|CRITICAL)")})
            return status_td['class'].replace("status","")
        else:
            return "error-nosuchservice"

class Service(object):
    """
    An OpenLibrary service with all the stuff that we need to
    manipulate it.
    """

    def __init__(self, node, name, nagios, logs = False):
        self.node = node
        self.name = name
        self.logs = logs
        self.status = "Service status(TBD)"
        self.nagios = nagios.get_service_status(name)

    def __repr__(self):
        return "Service(name = '%s', node = '%s', logs = '%s')"%(self.name, self.node, self.logs)


def load_all(config, nagios_url):
    """Loads all services specified in the config dictionary and returns
    the list of Service"""
    d = defaultdict(list)
    nagios = Nagios(nagios_url)
    for node in config:
        services = config[node].get('services', [])
        if services:
            for service in services:
                d[node].append(Service(node = node, name = service, nagios = nagios))
    return d<|MERGE_RESOLUTION|>--- conflicted
+++ resolved
@@ -13,13 +13,8 @@
 class Nagios(object):
     def __init__(self, url):
         try:
-<<<<<<< HEAD
             self.data = BeautifulSoup(urllib.urlopen(url).read(), "lxml")
-        except Exception, m:
-=======
-            self.data = BeautifulSoup.BeautifulSoup(urllib.urlopen(url).read())
         except Exception as m:
->>>>>>> b0c1152a
             print(m)
             self.data = None
 
