"""Plugin to provide admin interface.
"""
import os
import sys
import web
import subprocess
import datetime
import urllib, urllib2
import traceback
import logging

import couchdb
import yaml

from infogami import config
from infogami.utils import delegate
from infogami.utils.view import render, public
from infogami.utils.context import context

from infogami.utils.view import add_flash_message
import openlibrary
from openlibrary.core import admin as admin_stats
from openlibrary.plugins.upstream import forms
from openlibrary.plugins.upstream.account import Account


from openlibrary.plugins.admin import services, support, tasks

logger = logging.getLogger("openlibrary.admin")

def render_template(name, *a, **kw):
    if "." in name:
        name = name.rsplit(".", 1)[0]
    return render[name](*a, **kw)

admin_tasks = []

def register_admin_page(path, cls, label=None, visible=True):
    label = label or cls.__name__
    t = web.storage(path=path, cls=cls, label=label, visible=visible)
    admin_tasks.append(t)

class admin(delegate.page):
    path = "/admin(?:/.*)?"
    
    def delegate(self):
        if web.ctx.path == "/admin":
            return self.handle(admin_index)
            
        for t in admin_tasks:
            m = web.re_compile('^' + t.path + '$').match(web.ctx.path)
            if m:
                return self.handle(t.cls, m.groups())
        raise web.notfound()
        
    def handle(self, cls, args=()):
        # Use admin theme
        context.bodyid = "admin"
        
        m = getattr(cls(), web.ctx.method, None)
        if not m:
            raise web.nomethod(cls=cls)
        else:
            if self.is_admin():
                return m(*args)
            else:
                return render.permission_denied(web.ctx.path, "Permission denied.")
        
    GET = POST = delegate
        
    def is_admin(self):
        """Returns True if the current user is in admin usergroup."""
        return context.user and context.user.key in [m.key for m in web.ctx.site.get('/usergroup/admin').members]

class admin_index:
    def GET(self):
        return render_template("admin/index",get_counts())
        
class gitpull:
    def GET(self):
        root = os.path.join(os.path.dirname(openlibrary.__file__), os.path.pardir)
        root = os.path.normpath(root)
        
        p = subprocess.Popen('cd %s && git pull' % root, shell=True, stdout=subprocess.PIPE, stderr=subprocess.STDOUT)
        out = p.stdout.read()
        p.wait()
        return '<pre>' + web.websafe(out) + '</pre>'
        
class reload:
    def GET(self):
        servers = config.get("plugin_admin", {}).get("webservers", [])
        if servers:
            body = "".join(self.reload(servers))
        else:
            body = "No webservers specified in the configuration file."
        
        return render_template("message", "Reload", body)
        
    def reload(self, servers):
        for s in servers:
            s = web.rstrips(s, "/") + "/_reload"
            yield "<h3>" + s + "</h3>"
            try:
                response = urllib.urlopen(s).read()
                print s, response
                yield "<p><pre>" + response[:100] + "</pre></p>"
            except:
                yield "<p><pre>%s</pre></p>" % traceback.format_exc()
        
@web.memoize
def local_ip():
    import socket
    return socket.gethostbyname(socket.gethostname())

class _reload(delegate.page):
    def GET(self):
        # make sure the request is coming from the LAN.
        if web.ctx.ip not in ['127.0.0.1', '0.0.0.0'] and web.ctx.ip.rsplit(".", 1)[0] != local_ip().rsplit(".", 1)[0]:
            return render.permission_denied(web.ctx.fullpath, "Permission denied to reload templates/macros.")
        
        from infogami.plugins.wikitemplates import code as wikitemplates
        wikitemplates.load_all()

        from openlibrary.plugins.upstream import code as upstream
        upstream.reload()
        return delegate.RawText("done")

class any:
    def GET(self):
        path = web.ctx.path

class people:
    def GET(self):
        i = web.input(email=None)
        
        if i.email:
            account = Account.find(email=i.email)
            if account:
                raise web.seeother("/admin/people/" + account.username)
        return render_template("admin/people/index", email=i.email)

class people_view:
    def GET(self, key):
        user = web.ctx.site.get(key)
        if user:
            return render_template('admin/people/view', user)
        else:
            raise web.notfound()
            
    def POST(self, key):
        user = web.ctx.site.get(key)
        if not user:
            raise web.notfound()
            
        i = web.input(action=None)
        if i.action == "update_email":
            return self.POST_update_email(user, i)
        elif i.action == "update_password":
            return self.POST_update_password(user, i)
    
    def POST_update_email(self, user, i):
        if not forms.vemail.valid(i.email):
            return render_template("admin/people/view", user, i, {"email": forms.vemail.msg})

        if not forms.email_not_already_used.valid(i.email):
            return render_template("admin/people/view", user, i, {"email": forms.email_not_already_used.msg})
        
        account = user.get_account()
        account.update_email(i.email)
        
        add_flash_message("info", "Email updated successfully!")
        raise web.seeother(web.ctx.path)
    
    def POST_update_password(self, user, i):
        if not forms.vpass.valid(i.password):
            return render_template("admin/people/view", user, i, {"password": forms.vpass.msg})

        account = user.get_account()
        account.update_password(i.password)
        
        logger.info("updated password of %s", user.key)
        add_flash_message("info", "Password updated successfully!")
        raise web.seeother(web.ctx.path)
        
class ipaddress:
    def GET(self):
        return render_template('admin/ip/index')
        
class ipaddress_view:
    def GET(self, ip):
        return render_template('admin/ip/view', ip)

    def POST(self, ip):
        i = web.input(changesets=[], comment="Revert", action="revert")
        if i.action == "block":
            self.block(ip)
        else:
            self.revert(i.changesets, i.comment)
        raise web.redirect(web.ctx.path)

    def block(self, ip):
        ips = get_blocked_ips()
        if ip not in ips:
            ips.append(ip)
        block().block_ips(ips)

    def get_doc(self, key, revision):
        if revision == 0:
            return {
                "key": key,
                "type": {"key": "/type/delete"}
            }
        else:
            return web.ctx.site.get(key, revision).dict()

    def revert(self, changeset_ids, comment):
        logger.debug("Reverting changesets %s", changeset_ids)
        site = web.ctx.site
        docs = [self.get_doc(c['key'], c['revision']-1) 
                for cid in changeset_ids 
                for c in site.get_change(cid).changes]

        logger.debug("Reverting %d docs", len(docs))
        data = {
            "reverted_changesets": [str(cid) for cid in changeset_ids]
        }
        return web.ctx.site.save_many(docs, action="revert", data=data, comment=comment)

        
class stats:
    def GET(self, today):
        json = web.ctx.site._conn.request(web.ctx.site.name, '/get', 'GET', {'key': '/admin/stats/' + today})
        return delegate.RawText(json)
        
    def POST(self, today):
        """Update stats for today."""
        doc = self.get_stats(today)
        doc._save()
        raise web.seeother(web.ctx.path)

    def get_stats(self, today):
        stats = web.ctx.site._request("/stats/" + today)
        
        key = '/admin/stats/' + today
        doc = web.ctx.site.new(key, {
            'key': key,
            'type': {'key': '/type/object'}
        })
        doc.edits = {
            'human': stats.edits - stats.edits_by_bots,
            'bot': stats.edits_by_bots,
            'total': stats.edits
        }
        doc.members = stats.new_accounts
        return doc

class ipstats:
    def GET(self):
        web.header('Content-Type', 'application/json')
        json = urllib.urlopen("http://www.archive.org/download/stats/numUniqueIPsOL.json").read()
        return delegate.RawText(json)
        
class block:
    def GET(self):
        page = web.ctx.site.get("/admin/block") or web.storage(ips=[web.storage(ip="127.0.0.1", duration="1 week", since="1 day")])
        return render_template("admin/block", page)
    
    def POST(self):
        i = web.input()
        ips = [ip.strip() for ip in i.ips.splitlines()]
        self.block_ips(ips)
        add_flash_message("info", "Saved!")
        raise web.seeother("/admin/block")
        
    def block_ips(self, ips):
        page = web.ctx.get("/admin/block") or web.ctx.site.new("/admin/block", {"key": "/admin/block", "type": "/type/object"})
        page.ips = [{'ip': ip} for ip in ips]
        page._save("updated blocked IPs")

def get_blocked_ips():
    doc = web.ctx.site.get("/admin/block")
    if doc:
        return [d.ip for d in doc.ips]
    else:
        return []

def block_ip_processor(handler):
    if not web.ctx.path.startswith("/admin") \
        and (web.ctx.method == "POST" or web.ctx.path.endswith("/edit")) \
        and web.ctx.ip in get_blocked_ips():
        
        return render_template("permission_denied", web.ctx.path, "Your IP address is blocked.")
    else:
        return handler()
        
def daterange(date, *slice):
    return [date + datetime.timedelta(i) for i in range(*slice)]
    
def storify(d):
    if isinstance(d, dict):
        return web.storage((k, storify(v)) for k, v in d.items())
    elif isinstance(d, list):
        return [storify(v) for v in d]
    else:
        return d

def get_counts():
    """Generate counts for various operations which will be given to the
    index page"""
    retval = admin_stats.get_stats(100)
    return storify(retval)

def get_admin_stats():
    def f(dates):
        keys = ["/admin/stats/" + date.isoformat() for date in dates]
        docs = web.ctx.site.get_many(keys)
        return g(docs)

    def has_doc(date):
        return bool(web.ctx.site.get('/admin/stats/' + date.isoformat()))

    def g(docs):
        return {
            'edits': {
                'human': sum(doc['edits']['human'] for doc in docs),
                'bot': sum(doc['edits']['bot'] for doc in docs),
                'total': sum(doc['edits']['total'] for doc in docs),
            },
            'members': sum(doc['members'] for doc in docs)
        }
    date = datetime.datetime.utcnow().date()
    
    if has_doc(date):
        today = f([date])
    else:
        today =  g([stats().get_stats(date.isoformat())])
    yesterday = f(daterange(date, -1, 0, 1))
    thisweek = f(daterange(date, 0, -7, -1))
    thismonth = f(daterange(date, 0, -30, -1))
    
    xstats = {
        'edits': {
            'today': today['edits'],
            'yesterday': yesterday['edits'],
            'thisweek': thisweek['edits'],
            'thismonth': thismonth['edits']
        },
        'members': {
            'today': today['members'],
            'yesterday': yesterday['members'],
            'thisweek': thisweek['members'],
            'thismonth': thismonth['members'] 
        }
    }
    return storify(xstats)
    
from openlibrary.plugins.upstream import borrow
class loans_admin:
    
    def GET(self):
        loans = borrow.get_all_loans()

        # Preload books
        web.ctx.site.get_many([loan['book'] for loan in loans])

        return render_template("admin/loans", loans, None)
        
    def POST(self):
        i = web.input(action=None)
        
        # Sanitize
        action = None
        actions = ['updateall']
        if i.action in actions:
            action = i.action
            
        if action == 'updateall':
            borrow.update_all_loan_status()
        raise web.seeother(web.ctx.path) # Redirect to avoid form re-post on re-load

class service_status(object):
    def GET(self):
        try:
            f = open("%s/olsystem.yml"%config.admin.olsystem_root)
            nodes = services.load_all(yaml.load(f), config.admin.nagios_url)
            f.close()
        except IOError, i:
            f = None
            nodes = []
        return render_template("admin/services", nodes)

class inspect:
    def GET(self, section):
        if section == "store":
            return self.GET_store()
        else:
            raise web.notfound()
        
    def GET_store(self):
        i = web.input(key=None, type=None, name=None, value=None)
        
        if i.key:
            doc = web.ctx.site.store.get(i.key)
            if doc:
                docs = [doc]
            else:
                docs = []
        else:
            docs = web.ctx.site.store.values(type=i.type or None, name=i.name or None, value=i.value or None, limit=100)
            
        return render_template("admin/inspect/store", docs, input=i)

def setup():
    register_admin_page('/admin/git-pull', gitpull, label='git-pull')
    register_admin_page('/admin/reload', reload, label='Reload Templates')
    register_admin_page('/admin/people', people, label='People')
    register_admin_page('/admin(/people/.*)', people_view, label='View People')
    register_admin_page('/admin/ip', ipaddress, label='IP')
    register_admin_page('/admin/ip/(.*)', ipaddress_view, label='View IP')
    register_admin_page('/admin/stats/(\d\d\d\d-\d\d-\d\d)', stats, label='Stats JSON')
    register_admin_page('/admin/ipstats', ipstats, label='IP Stats JSON')
    register_admin_page('/admin/block', block, label='')
    register_admin_page('/admin/loans', loans_admin, label='')
    register_admin_page('/admin/status', service_status, label = "Open Library services")
    register_admin_page('/admin/support', support.cases, label = "Support cases")
    register_admin_page('/admin/support/case/(case-\d+)', support.case, label = "Support cases")
<<<<<<< HEAD
    register_admin_page('/admin/inspect(?:/(.+))?', inspect, label="")
=======
    register_admin_page('/admin/tasks', tasks.tasklist, label = "Task queue")
    register_admin_page('/admin/task/(.*)', tasks.task, label = "Task details")
>>>>>>> bf793d8f

    support.setup()
    import mem

    for p in [mem._memory, mem._memory_type, mem._memory_id]:
        register_admin_page('/admin' + p.path, p)

    public(get_admin_stats)
    public(get_blocked_ips)
    delegate.app.add_processor(block_ip_processor)
    
setup()<|MERGE_RESOLUTION|>--- conflicted
+++ resolved
@@ -424,12 +424,9 @@
     register_admin_page('/admin/status', service_status, label = "Open Library services")
     register_admin_page('/admin/support', support.cases, label = "Support cases")
     register_admin_page('/admin/support/case/(case-\d+)', support.case, label = "Support cases")
-<<<<<<< HEAD
     register_admin_page('/admin/inspect(?:/(.+))?', inspect, label="")
-=======
     register_admin_page('/admin/tasks', tasks.tasklist, label = "Task queue")
     register_admin_page('/admin/task/(.*)', tasks.task, label = "Task details")
->>>>>>> bf793d8f
 
     support.setup()
     import mem
