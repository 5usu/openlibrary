--- conflicted
+++ resolved
@@ -87,15 +87,12 @@
         s = s[:-4]
     return flip_name(s)
 
-<<<<<<< HEAD
-=======
 re_isbn = re.compile('^([0-9]{9}[0-9X]|[0-9]{13})$')
 
 def read_isbn(s):
     s = s.replace('-', '')
     return s if re_isbn.match(s) else None
 
->>>>>>> 6703c2f2
 re_fields = re.compile('(' + '|'.join(all_fields) + r'):', re.L)
 re_author_key = re.compile(r'(OL\d+A)')
 
@@ -159,21 +156,13 @@
     return (parse(reply).getroot(), search_url, solr_select, q_list)
 
 def do_search(param, sort, page=1, rows=100):
-<<<<<<< HEAD
-    (root, search_url, solr_select) = run_solr_query(param, rows, page, sort != 'score')
-=======
     (root, search_url, solr_select, q_list) = run_solr_query(param, True, rows, page, sort != 'score')
->>>>>>> 6703c2f2
     docs = root.find('result')
     return web.storage(
         facet_counts = read_facets(root),
         docs = docs,
-<<<<<<< HEAD
         is_advanced = bool(param[q]),
-        num_found = (int(docs.attrib['numFound']) if docs else None),
-=======
         num_found = (int(docs.attrib['numFound']) if docs is not None else None),
->>>>>>> 6703c2f2
         search_url = search_url,
         solr_select = solr_select,
         q_list = q_list,
